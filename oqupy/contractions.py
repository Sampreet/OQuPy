# Copyright 2022 The TEMPO Collaboration
#
# Licensed under the Apache License, Version 2.0 (the "License");
# you may not use this file except in compliance with the License.
# You may obtain a copy of the License at
#
#      http://www.apache.org/licenses/LICENSE-2.0
#
# Unless required by applicable law or agreed to in writing, software
# distributed under the License is distributed on an "AS IS" BASIS,
# WITHOUT WARRANTIES OR CONDITIONS OF ANY KIND, either express or implied.
# See the License for the specific language governing permissions and
# limitations under the License.
"""
Module for various applications involving contractions of the process tensor.
"""

from typing import List, Optional, Text, Tuple, Union

import numpy as np
from numpy import ndarray
import tensornetwork as tn
<<<<<<< HEAD
=======
from scipy.linalg import expm
from scipy import integrate
>>>>>>> d4e277be
from oqupy.system import TimeDependentSystemWithField

from oqupy.config import NpDtype, INTEGRATE_EPSREL, SUBDIV_LIMIT
from oqupy.control import Control
from oqupy.dynamics import Dynamics, MeanFieldDynamics
from oqupy.process_tensor import BaseProcessTensor
from oqupy.system import BaseSystem, System, TimeDependentSystem
from oqupy.system import MeanFieldSystem
from oqupy.operators import left_super, right_super
from oqupy.util import check_convert, check_isinstance, check_true
from oqupy.util import get_progress


Indices = Union[int, slice, List[Union[int, slice]]]


# -- compute dynamics ---------------------------------------------------------

def compute_dynamics(
        system: Union[System, TimeDependentSystem],
        initial_state: Optional[ndarray] = None,
        dt: Optional[float] = None,
        num_steps: Optional[int] = None,
        start_time: Optional[float] = 0.0,
        process_tensor: Optional[Union[List[BaseProcessTensor],
                                       BaseProcessTensor]] = None,
        control: Optional[Control] = None,
        record_all: Optional[bool] = True,
        subdiv_limit: Optional[int] = SUBDIV_LIMIT,
        liouvillian_epsrel: Optional[float] = INTEGRATE_EPSREL,
        progress_type: Optional[Text] = None) -> Dynamics:
    """
    Compute the system dynamics for a given system Hamiltonian, accounting
    (optionally) for interaction with an environment using one or more
    process tensors.

    Parameters
    ----------
    system: Union[System, TimeDependentSystem]
        Object containing the system Hamiltonian information.
    initial_state: ndarray
        Initial system state.
    dt: float
        Length of a single time step.
    num_steps: int
        Optional number of time steps to be computed.
    start_time: float
        Optional start time offset.
    process_tensor: Union[List[BaseProcessTensor],BaseProcessTensor]
        Optional process tensor object or list of process tensor objects.
    control: Control
        Optional control operations.
    record_all: bool
        If `false` function only computes the final state.
<<<<<<< HEAD
    subdiv_limit: int (default = config.SUBDIV_LIMIT)
        The maximum number of subdivisions used during the adaptive
        algorithm when integrating the system Liouvillian. If None
        then the Liouvillian is not integrated but sampled twice to
        to construct the system propagators at each timestep.
    liouvillian_epsrel: float (default = config.INTEGRATE_EPSREL)
        The relative error tolerance for the adaptive algorithm
        when integrating the system Liouvillian.
=======
>>>>>>> d4e277be
    progress_type: str (default = None)
        The progress report type during the computation. Types are:
        {``silent``, ``simple``, ``bar``}. If `None` then
        the default progress type is used.

    Returns
    -------
    dynamics: Dynamics
        The system dynamics for the given system Hamiltonian
        (accounting for the interaction with the environment).
    """

    # -- input parsing --
    parsed_parameters = _compute_dynamics_input_parse(
        False, system, initial_state, dt, num_steps, start_time,
        process_tensor, control, record_all)
    system, initial_state, dt, num_steps, start_time, \
        process_tensors, control, record_all, hs_dim = parsed_parameters
    num_envs = len(process_tensors)

    # -- prepare propagators --
<<<<<<< HEAD
    subdiv_limit = None
    propagators = system.get_propagators(dt, start_time, subdiv_limit,
                                       liouvillian_epsrel)
=======
    hamiltonian_epsrel = None # adaptive propagators not implemented
    subdiv_limit = None
    propagators = _get_propagators(system, dt, start_time, hamiltonian_epsrel,
                                   subdiv_limit)
>>>>>>> d4e277be

    # -- prepare controls --
    def controls(step: int):
        return control.get_controls(
            step,
            dt=dt,
            start_time=start_time)

    # -- initialize computation --
    #
    #  Initial state including the bond legs to the environments with:
    #    edges 0, 1, .., num_envs-1    are the bond legs of the environments
    #    edge  -1                      is the state leg
    initial_ndarray = initial_state.reshape(hs_dim**2)
    initial_ndarray.shape = tuple([1]*num_envs+[hs_dim**2])
    current_node = tn.Node(initial_ndarray)
    current_edges = current_node[:]

    states = []
    title = "--> Compute dynamics:"
    prog_bar = get_progress(progress_type)(num_steps, title)
    prog_bar.enter()

    for step in range(num_steps+1):
        # -- apply pre measurement control --
        pre_measurement_control, post_measurement_control = controls(step)

        if pre_measurement_control is not None:
            current_node, current_edges = _apply_system_superoperator(
                current_node, current_edges, pre_measurement_control)

        if step == num_steps:
            break

        # -- extract current state -- update field --
        if record_all:
            caps = _get_caps(process_tensors, step)
            state_tensor = _apply_caps(current_node, current_edges, caps)
            state = state_tensor.reshape(hs_dim, hs_dim)
            states.append(state)

        prog_bar.update(step)

        # -- apply post measurement control --
        if post_measurement_control is not None:
            current_node, current_edges = _apply_system_superoperator(
                current_node, current_edges, post_measurement_control)

        # -- propagate one time step --
        first_half_prop, second_half_prop = propagators(step)
        pt_mpos = _get_pt_mpos(process_tensors, step)

        current_node, current_edges = _apply_system_superoperator(
            current_node, current_edges, first_half_prop)
        current_node, current_edges = _apply_pt_mpos(
            current_node, current_edges, pt_mpos)
        current_node, current_edges = _apply_system_superoperator(
            current_node, current_edges, second_half_prop)

    # -- extract last state --
    caps = _get_caps(process_tensors, step)
    state_tensor = _apply_caps(current_node, current_edges, caps)
    final_state = state_tensor.reshape(hs_dim, hs_dim)
    states.append(final_state)

    prog_bar.update(num_steps)
    prog_bar.exit()

    # -- create dynamics object --
    if record_all:
        times = start_time + np.arange(len(states))*dt
    else:
        times = [start_time + len(states)*dt]

    return Dynamics(times=list(times),states=states)

def compute_dynamics_with_field(
        mean_field_system: MeanFieldSystem,
        initial_field: complex,
        process_tensor_list: Optional[List[
            Union[BaseProcessTensor, List[BaseProcessTensor]] ]] = None,
        dt: Optional[float] = None,
        num_steps: Optional[int] = None,
        initial_state_list: Optional[List[ndarray]] = None,
        start_time: Optional[float] = 0.0,
        control_list: Optional[List[Control]] = None,
        record_all: Optional[bool] = True,
<<<<<<< HEAD
        subdiv_limit: Optional[int] = SUBDIV_LIMIT,
        liouvillian_epsrel: Optional[float] = INTEGRATE_EPSREL,
        progress_type: Optional[Text] = None) -> MeanFieldDynamics:
    """
    Compute each system and field dynamics for a MeanFieldSystem
    (optional) process tensors for each system to account for their
=======
        epsrel: Optional[float] = INTEGRATE_EPSREL,
        subdiv_limit: Optional[int] = SUBDIV_LIMIT,
        progress_type: Optional[Text] = None) -> MeanFieldDynamics:
    """
    Compute each system and field dynamics for a MeanFieldSystem
    with (optional) process tensors for each system to account for their
>>>>>>> d4e277be
    interaction with their environment.

    Parameters
    ----------
    mean_field_system: MeanFieldSystem
        The `MeanFieldSystem` representing the collection of time-dependent
        systems and coherent field.
    initial_field: complex
        The initial field value.
    process_tensor_list: List[Union[List[BaseProcessTensor],BaseProcessTensor]]
        Process tensors for each system. Each element can be a BaseProcessTensor
        or a list of BaseProcessTensors for the respective system.
    dt: float
        Length of a single time step.
    initial_state_list: List[ndarray]
        List of initial density matrices, one for each system in the
        mean-field system.
    start_time: float (default = 0.0)
        Optional start time offset.
    num_steps: int
        Optional number of time steps to be computed.
    control_list: List[Control]
        Optional list of control operations.
    record_all: bool
        If `false` function only computes the final state.
    subdiv_limit: int (default = config.SUBDIV_LIMIT)
        The maximum number of subdivisions used during the adaptive
        algorithm when integrating the system Liouvillian. If None
        then the Liouvillian is not integrated but sampled twice to
        to construct the system propagators at each timestep.
<<<<<<< HEAD
    liouvillian_epsrel: float (default = config.INTEGRATE_EPSREL)
=======
    hamiltonian_epsrel: float (default = config.INTEGRATE_EPSREL)
>>>>>>> d4e277be
        The relative error tolerance for the adaptive algorithm
        when integrating the system Liouvillian.
    progress_type: str (default = None)
        The progress report type during the computation. Types are:
        {``silent``, ``simple``, ``bar``}. If `None` then
        the default progress type is used.

    Returns
    -------
    dynamics_with_field: MeanFieldDynamics
        The instance of `MeanFieldDynamics` describing each system
        dynamics and the field dynamics accounting for the interaction with
        the environment.
    """

    # initialize objects as lists where necessary
    initial_field = check_convert(initial_field, complex, "initial_field")

    assert isinstance(mean_field_system, MeanFieldSystem), \
            "Argument 'mean_field_system' must be an instance of " \
            "MeanFieldSystem."

<<<<<<< HEAD
    if initial_state_list is None:
        initial_state_list = [None for system in mean_field_system.system_list]

    if control_list is None:
        control_list = [None for system in mean_field_system.system_list]

    if process_tensor_list is None:
        process_tensor_list = [None for system in mean_field_system.system_list]
=======
    number_of_systems = len(mean_field_system.system_list)
    if initial_state_list is None:
        initial_state_list = [None] * number_of_systems

    if control_list is None:
        control_list = [None] * number_of_systems

    if process_tensor_list is None:
        process_tensor_list = [None] * number_of_systems
>>>>>>> d4e277be


    # -- input parsing --
    # check that lengths of lists provided are consistent
<<<<<<< HEAD
    assert len(mean_field_system.system_list) == len(initial_state_list) \
=======
    assert number_of_systems == len(initial_state_list) \
>>>>>>> d4e277be
            == len(control_list),\
                f"The length of initial_state_list "\
                f"({len(initial_state_list)}) and control_list "\
                f"({len(control_list)}) must match the number of "\
                f"systems ({len(mean_field_system.system_list)}) in "\
                f"mean_field_system."

    assert isinstance(process_tensor_list, list), "process_tensor_list must "\
            "be a (possibly nested) list of BaseProcessTensor objects."
    assert len(process_tensor_list) == len(mean_field_system.system_list), \
            f"The length of process_tensor_list ({len(process_tensor_list)}) "\
            "must match the number of systems "\
            f"({len(mean_field_system.system_list)}) in mean_field_system."

    # list of tuples in the order: system, initial_state, dt, num_steps,
    # start_time, process_tensors, control, record_all, hs_dim
    parsed_parameters_tuple_list =  \
            [_compute_dynamics_input_parse(True, system, initial_state, dt,
                num_steps, start_time, process_tensor, control, record_all)
                for system, initial_state, process_tensor, control
                in zip(mean_field_system.system_list, initial_state_list,
                    process_tensor_list, control_list)]

    # parameter names returned by _compute_dynamics_input_parse()
    parsed_parameter_names = ["system", "initial_state", "dt", "num_steps",
                              "start_time", "process_tensors", "control",
                              "record_all", "hs_dim"]

    # create dictionary for parsed parameters with each key being a parameter
<<<<<<< HEAD
    #corresponding to a relevant list as its value
=======
    # corresponding to a relevant list as its value
>>>>>>> d4e277be
    parsed_parameters_dict = {}
    for i, parsed_parameter_name in enumerate(parsed_parameter_names):
        parsed_parameters_dict[parsed_parameter_name] = []
        for parsed_parameter_tuple in parsed_parameters_tuple_list:
            parsed_parameters_dict[parsed_parameter_name].append(
                    parsed_parameter_tuple[i])

    num_steps = parsed_parameters_dict["num_steps"][0]
    dt = parsed_parameters_dict["dt"][0]
    record_all = parsed_parameters_dict["record_all"][0]
    num_envs_list = [len(process_tensors) for process_tensors
                     in parsed_parameters_dict["process_tensors"]]

    # -- prepare propagators for each system --
<<<<<<< HEAD
    propagators_list = [system.get_propagators(dt, start_time, subdiv_limit,
                                         liouvillian_epsrel)
=======
    propagators_list = [_get_propagators(system, dt, start_time, epsrel,
                                         subdiv_limit)
>>>>>>> d4e277be
                        for system in parsed_parameters_dict["system"]]

    # -- prepare compute field --
    def compute_field(t: float, dt: float, state_list: List[ndarray],
<<<<<<< HEAD
            field: complex, next_state_list: List[ndarray]):

        rk1 = mean_field_system.field_eom(t, state_list, field)
=======
            field: complex, next_state_list: Optional[List[ndarray]] = None):

        #  perform first order Runge-Kutta calculation
        rk1 = mean_field_system.field_eom(t, state_list, field)
        if next_state_list is None:
            return rk1 * dt
        #  perform second order Runge-Kutta calculation
>>>>>>> d4e277be
        rk2 = mean_field_system.field_eom(t + dt, next_state_list,
                                          field + rk1 * dt)
        return field + dt * (rk1 + rk2) / 2

    # -- prepare controls --
    def prepare_controls(step: int, control:Control):
        return control.get_controls(
            step,
            dt=dt,
            start_time=start_time)

    # -- initialize computation --
    #
    #  Initial state including the bond legs to the environments with:
    #    edges 0, 1, .., num_envs-1    are the bond legs of the environments
    #    edge  -1                      is the state leg

    nodes_and_edges_list = [] # list of tuples (current_nodes, current_edges)

    for initial_state, hs_dim, num_envs \
        in zip(parsed_parameters_dict["initial_state"],
               parsed_parameters_dict["hs_dim"],
               num_envs_list):
        initial_ndarray = initial_state.reshape(hs_dim**2)
        initial_ndarray.shape = tuple([1]*num_envs+[hs_dim**2])
        current_node = tn.Node(initial_ndarray)
        current_edges = current_node[:]

        nodes_and_edges_list.append((current_node, current_edges))

    # initialize list to store system states and field at each time step
    system_states_list = []
    field_list = []
    title = "--> Compute dynamics with field:"
    prog_bar = get_progress(progress_type)(num_steps, title)
    prog_bar.enter()

    for step in range(num_steps+1):

        # -- calculate time reached --
        t = start_time + step * dt

        # -- apply pre measurement control --
        controls_tuple_list = [prepare_controls(step, control)
                               for control in parsed_parameters_dict["control"]]

        for (current_node, current_edges), \
        (pre_measurement_control, post_measurement_control) in \
        zip(nodes_and_edges_list, controls_tuple_list):
            if pre_measurement_control is not None:
                current_node, current_edges = _apply_system_superoperator(
                        current_node, current_edges, pre_measurement_control)

        if step == num_steps:
            break

        # -- extract current states -- update field --
        caps_list = [_get_caps(process_tensors, step) for process_tensors
                     in parsed_parameters_dict["process_tensors"]]

        state_tensor_list = [_apply_caps(current_node, current_edges, caps)
                             for (current_node, current_edges), caps
                             in zip(nodes_and_edges_list, caps_list)]

        state_list = [state_tensor.reshape((hs_dim, hs_dim))
                      for state_tensor, hs_dim
                      in zip(state_tensor_list,
                             parsed_parameters_dict["hs_dim"])]

        if step == 0:
            field = initial_field
        else:
            field = compute_field(t, dt, previous_state_list, field, state_list)
        previous_state_list = state_list
        if record_all:
            system_states_list.append(state_list)
            field_list.append(field)

        prog_bar.update(step)

        # -- apply post measurement control --
        for (current_node, current_edges), \
                (pre_measurement_control, post_measurement_control) in \
            zip(nodes_and_edges_list, controls_tuple_list):
            if post_measurement_control is not None:
                current_node, current_edges = _apply_system_superoperator(
                        current_node, current_edges, post_measurement_control)

        # -- propagate one time step --
        propagator_tuples_list = [propagators(step, field,
                                mean_field_system.field_eom(t, state_list,
                                                            field))
                                for propagators in propagators_list]

        pt_mpos_list = [_get_pt_mpos(process_tensors, step) for process_tensors
                        in parsed_parameters_dict["process_tensors"]]


        # first half propagator
        nodes_and_edges_list = [_apply_system_superoperator(
                                    current_node, current_edges,
                                    first_half_prop)
                                    for (current_node, current_edges), \
                                        (first_half_prop, second_half_prop)
                                    in zip(nodes_and_edges_list,
                                           propagator_tuples_list)]

        # PT-MPO
        nodes_and_edges_list = [_apply_pt_mpos(current_node, current_edges,
                                               pt_mpos)
                                for (current_node, current_edges), pt_mpos
                                in zip(nodes_and_edges_list, pt_mpos_list)]

        # second half propagator
        nodes_and_edges_list = [_apply_system_superoperator(
                                    current_node, current_edges,
                                    second_half_prop)
                                for (current_node, current_edges), \
                                        (first_half_prop, second_half_prop)
                                in zip(nodes_and_edges_list,
                                       propagator_tuples_list)]

    # -- extract last states --
    caps_list = [_get_caps(process_tensors, step) for process_tensors
                 in parsed_parameters_dict["process_tensors"]]

    state_tensor_list = [_apply_caps(current_node, current_edges, caps)
                         for (current_node, current_edges), caps
                         in zip(nodes_and_edges_list, caps_list)]

    final_state_list = [state_tensor.reshape(hs_dim, hs_dim)
                        for state_tensor, hs_dim
                        in zip(state_tensor_list,
                               parsed_parameters_dict["hs_dim"])]

    system_states_list.append(final_state_list)

    final_field = compute_field(t, dt, previous_state_list, field,
                                final_state_list)
    field_list.append(final_field)

    prog_bar.update(num_steps)
    prog_bar.exit()

    # -- create dynamics object --
    if record_all:
        times = start_time + np.arange(len(system_states_list))*dt
    else:
        times = [start_time + len(system_states_list)*dt]
<<<<<<< HEAD
=======

    return MeanFieldDynamics(
                times=list(times), system_states_list=system_states_list,
                fields=field_list)

def _get_propagators(
        system, dt, start_time, epsrel, subdiv_limit):
    """Prepare propagators according to system type and subdiv_limit"""
    if isinstance(system, System):
        first_step = expm(system.liouvillian()*dt/2.0)
        second_step = expm(system.liouvillian()*dt/2.0)
        def propagators(step: int):
            return first_step, second_step
    elif isinstance(system, TimeDependentSystem):
        def propagators(step: int):
            t = start_time + step * dt
            first_step = expm(system.liouvillian(t+dt/4.0)*dt/2.0)
            second_step = expm(system.liouvillian(t+dt*3.0/4.0)*dt/2.0)
            return first_step, second_step
    elif isinstance(system, TimeDependentSystemWithField):
        if subdiv_limit is None:
            def propagators(step: int, field: complex,
                            field_derivative: complex):
                t = start_time + step * dt
                first_step = expm(system.liouvillian(t, t+dt/4.0,
                    field, field_derivative)*dt/2.0)
                second_step = expm(system.liouvillian(t, t+dt*3.0/4.0,
                    field, field_derivative)*dt/2.0)
                return first_step, second_step
        else:
            def propagators(step: int, field: complex,
                            field_derivative: complex):
                t = start_time + step * dt
                liouvillian = lambda tau: system.liouvillian(t, tau,
                        field, field_derivative)
                first_step = expm(integrate.quad_vec(liouvillian,
                                                     a=t,
                                                     b=t+dt/2.0,
                                                     epsrel=epsrel,
                                                     limit=subdiv_limit)[0])
                second_step = expm(integrate.quad_vec(liouvillian,
                                                      a=t+dt/2.0,
                                                      b=t+dt,
                                                      epsrel=epsrel,
                                                      limit=subdiv_limit)[0])
                return first_step, second_step
    else:
        raise NotImplementedError("System type {} unknown".format(
            system.__name__))
    return propagators
>>>>>>> d4e277be

    return MeanFieldDynamics(
                times=list(times), system_states_list=system_states_list,
                fields=field_list)

def _compute_dynamics_input_parse(
        with_field, system, initial_state, dt, num_steps, start_time,
        process_tensor, control, record_all) -> tuple:

    if with_field:
        check_isinstance(system, TimeDependentSystemWithField, "system")
    else:
        check_isinstance(system, (System, TimeDependentSystem), "system")

    hs_dim = system.dimension

    if process_tensor is None:
        process_tensor = []
    check_isinstance(
        process_tensor, (BaseProcessTensor, list), "process_tensor")

    if isinstance(process_tensor, BaseProcessTensor):
        process_tensors = [process_tensor]
    elif isinstance(process_tensor, list):
        process_tensors = process_tensor

    if control is None:
        control = Control(hs_dim)
    check_isinstance(control, Control, "control")

    start_time = check_convert(start_time, float, "start_time")

    if initial_state is None:
        raise ValueError("An initial state must be specified.")
    check_isinstance(initial_state, ndarray, "initial_state")
    check_true(
        initial_state.shape == (hs_dim, hs_dim),
        "Initial sate must be a square matrix of " \
            + f"dimension {hs_dim}x{hs_dim}.")

    max_steps = []
    for pt in process_tensors:
        check_isinstance(
           pt, BaseProcessTensor, "pt",
           "One of the elements in `process_tensor` is not of type " \
               + "`{BaseProcessTensor.__name__}`.")
        if pt.get_initial_tensor() is not None:
            raise NotImplementedError()
        check_true(
            hs_dim == pt.hilbert_space_dimension,
            "All process tensor must have the same Hilbert "\
                    "space dimension as the system.")
        if pt.dt is not None:
            if dt is None:
                dt = pt.dt
            else:
                check_true(
                    pt.dt == dt,
                    "All process tensors must have the same "\
                            "timestep length.")
        max_steps.append(pt.max_step)
    max_step = np.min(max_steps+[np.inf])

    if dt is None:
        raise ValueError(
            "No timestep length has been specified. Please set `dt`.")

    if num_steps is not None:
        num_steps = check_convert(num_steps, int, "num_steps")
        check_true(
            num_steps <= max_step,
            "Variable `num_steps` is larger than the shortest "\
                    "process tensor!")
    else:
        check_true(
            max_step < np.inf,
            "Variable `num_steps` must be specified because all "\
                    "process tensors involved are infinite.")
        num_steps = int(max_step)

    parameters = (system, initial_state, dt, num_steps, start_time, \
                  process_tensors, control, record_all, hs_dim)
    return parameters


def _get_caps(process_tensors: List[BaseProcessTensor], step: int):
    """ToDo """
    caps = []
    for i in range(len(process_tensors)):
        try:
            cap = process_tensors[i].get_cap_tensor(step)
            caps.append(cap)
        except Exception as e:
            raise ValueError("There are either no cap tensors in "\
                    +f"process tensor {i} or process tensor {i} is "\
                    +"not long enough") from e
        if cap is None:
            raise ValueError(f"Process tensor {i} has no cap tensor "\
                +f"for step {step}.")
    return caps


def _get_pt_mpos(process_tensors: List[BaseProcessTensor], step: int):
    """ToDo """
    pt_mpos = []
    for i in range(len(process_tensors)):
        pt_mpo = process_tensors[i].get_mpo_tensor(step)
        pt_mpos.append(pt_mpo)
    return pt_mpos


def _apply_system_superoperator(current_node, current_edges, sup_op):
    """ToDo """
    sup_op_node = tn.Node(sup_op.T)
    current_edges[-1] ^ sup_op_node[0]
    new_sys_edge = sup_op_node[1]
    current_node = current_node @ sup_op_node
    current_edges[-1] = new_sys_edge
    return current_node, current_edges


def _apply_caps(current_node, current_edges, caps):
    """ToDo """
    node_dict, edge_dict = tn.copy([current_node])
    for current_edge, cap in zip(current_edges[:-1], caps):
        cap_node = tn.Node(cap)
        edge_dict[current_edge] ^ cap_node[0]
        node_dict[current_node] = node_dict[current_node] @ cap_node
    state_node = node_dict[current_node]
    return state_node.get_tensor()


def _apply_pt_mpos(current_node, current_edges, pt_mpos):
    """ToDo """
    for i, pt_mpo in enumerate(pt_mpos):
        if pt_mpo is None:
            continue
        pt_mpo_node = tn.Node(pt_mpo)
        new_bond_edge = pt_mpo_node[1]
        new_sys_edge = pt_mpo_node[3]
        current_edges[i] ^ pt_mpo_node[0]
        current_edges[-1] ^ pt_mpo_node[2]
        current_node = current_node @ pt_mpo_node
        current_edges[i] = new_bond_edge
        current_edges[-1] = new_sys_edge
    return current_node, current_edges



# -- compute correlations ------------------------------------------------

def compute_correlations(
        system: BaseSystem,
        process_tensor: BaseProcessTensor,
        operator_a: ndarray,
        operator_b: ndarray,
        times_a: Union[Indices, float, Tuple[float, float]],
        times_b: Union[Indices, float, Tuple[float, float]],
        time_order: Optional[Text] = "ordered",
        initial_state: Optional[ndarray] = None,
        start_time: Optional[float] = 0.0,
        dt: Optional[float] = None,
        progress_type: Text = None,
    ) -> Tuple[ndarray, ndarray, ndarray]:
    r"""
    Compute system correlations for a given system Hamiltonian.

    Times may be specified with indices, a single float, or a pair of floats
    specifying the start and end time. Indices may be integers, slices, or
    lists of integers and slices.

    Parameters
    ----------
    system: BaseSystem
        Object containing the system Hamiltonian.
    process_tensor: BaseProcessTensor
        A process tensor object.
    operator_a: ndarray
        System operator :math:`\hat{A}`.
    operator_b: ndarray
        System operator :math:`\hat{B}`.
    times_a: Union[Indices, float, Tuple[float, float]]
        Time(s) :math:`t_A`.
    times_b: Union[Indices, float, Tuple[float, float]]
        Time(s) :math:`t_B`.
    time_order: str (default = ``'ordered'``)
        Which two time correlations to compute. Types are:
        {``'ordered'``, ``'anti'``, ``'full'``}.
    initial_state: ndarray (default = None)
        Initial system state.
    start_time: float (default = 0.0)
        Initial time.
    dt: float (default = None)
        Time step size.
    progress_type: str (default = None)
        The progress report type during the computation. Types are:
        {``'silent'``, ``'simple'``, ``'bar'``}. If `None` then
        the default progress type is used.

    Returns
    -------
    times_a: ndarray
        The :math:`N` times :math:`t^A_n`.
    times_b: ndarray
        The :math:`M` times :math:`t^B_m`.
    correlations: ndarray
        The :math:`N \times M` correlations
        :math:`\langle B(t^B_m) A(t^A_n) \rangle`.
        Entries that are outside the scope specified in `time_order` are set to
        be `NaN + NaN j`.
    """
    # -- input parsing --
    assert isinstance(system, BaseSystem)
    assert isinstance(process_tensor, BaseProcessTensor)
    dim = system.dimension
    assert process_tensor.hilbert_space_dimension == dim
    assert operator_a.shape == (dim, dim)
    assert operator_b.shape == (dim, dim)
    assert isinstance(start_time, float)

    if dt is None:
        assert process_tensor.dt is not None, \
            "It is necessary to specify time step `dt` because the given " \
             + "tensor has none."
        dt_ = process_tensor.dt
    else:
        if (process_tensor.dt is not None) and (process_tensor.dt != dt):
            UserWarning("Specified time step `dt` does not match `dt` " \
                + "stored in the given process tensor " \
                + f"({dt}!={process_tensor.dt}). " \
                + "Using specified `dt`. " \
                + "Don't specify `dt` to use the time step stored in the " \
                + "process tensor.")
        dt_ = dt

    max_step = len(process_tensor)
    times_a_ = _parse_times(times_a, max_step, dt_, start_time)
    times_b_ = _parse_times(times_b, max_step, dt_, start_time)

    ret_times_a = start_time + dt_ * times_a_
    ret_times_b = start_time + dt_ * times_b_
    ret_correlations = np.empty((len(times_a_), len(times_b_)), dtype=NpDtype)
    ret_correlations[:] = np.NaN + 1.0j*np.NaN

    parameters = {
        "system": system,
        "process_tensor": process_tensor,
        "initial_state": initial_state,
        "start_time": start_time,
        }

    schedule = _schedule_correlation_computations(
        times_a=times_a_,
        times_b=times_b_,
        time_order=time_order)

    progress = get_progress(progress_type)
    num_steps = len(schedule)
    title = "--> Compute correlations:"
    with progress(num_steps, title) as prog_bar:
        prog_bar.update(0)
        for i, (indices_a, indices_b, anti_time_ordered) in enumerate(schedule):
            if anti_time_ordered:
                first_time = int(times_b_[indices_b])
                first_operator = operator_b
                last_times= times_a_[indices_a]
                last_operator = operator_a
            else:
                first_time = int(times_a_[indices_a])
                first_operator = operator_a
                last_times= times_b_[indices_b]
                last_operator = operator_b

            corr = _compute_ordered_correlations(
                first_time = first_time,
                first_operator = first_operator,
                last_times = last_times,
                last_operator = last_operator,
                anti_time_ordered = anti_time_ordered,
                **parameters)
            ret_correlations[indices_a, indices_b] = corr
            prog_bar.update(i+1)
    return ret_times_a, ret_times_b, ret_correlations

def _compute_ordered_correlations(
        system: BaseSystem,
        process_tensor: BaseProcessTensor,
        first_operator: ndarray,
        last_operator: ndarray,
        first_time: int,
        last_times: ndarray,
        anti_time_ordered: Optional[bool] = False,
        initial_state: Optional[ndarray] = None,
        start_time: Optional[float] = 0.0,
        dt: Optional[float] = None,
    ) -> Tuple[ndarray]:
    """
    Compute ordered system correlations for a given system Hamiltonian.
    """

    for last_time in last_times:
        assert first_time <= last_time

    if anti_time_ordered:
        first_super_operator = right_super(first_operator)
    else:
        first_super_operator = left_super(first_operator)

    max_step = last_times.max()
    dim = system.dimension
    control = Control(dim)
    control.add_single(first_time, first_super_operator)

    dynamics = compute_dynamics(
        system=system,
        process_tensor=process_tensor,
        control=control,
        start_time=start_time,
        initial_state=initial_state,
        dt=dt,
        num_steps=max_step,
        progress_type='silent')
    _, corr = dynamics.expectations(last_operator)
    ret_correlations = corr[last_times]
    return ret_correlations

def _schedule_correlation_computations(
        times_a: ndarray,
        times_b: ndarray,
        time_order: Text,
    ) -> List[Tuple[ndarray,ndarray,bool]]:
    """Figure out in which order to calculate two time correlations."""
    if time_order == "ordered":
        ordered = True
        anti_ordered = False
    elif time_order == "anti":
        ordered = False
        anti_ordered = True
    elif time_order == "full":
        ordered = True
        anti_ordered = True
    else:
        raise ValueError("Parameter `time_order` must be either " \
            + "``ordered``, ``anti``, or ``full``.")

    schedule = []
    if ordered:
        for i_a, time_a in enumerate(times_a):
            later_i_bs = []
            for i_b, time_b in enumerate(times_b):
                if time_a <= time_b:
                    later_i_bs.append(i_b)
            if len(later_i_bs)>0:
                schedule.append((np.array(i_a), np.array(later_i_bs), False))
    if anti_ordered:
        for i_b, time_b in enumerate(times_b):
            later_i_as = []
            for i_a, time_a in enumerate(times_a):
                if time_b < time_a:
                    later_i_as.append(i_a)
            if len(later_i_as)>0:
                schedule.append((np.array(later_i_as), np.array(i_b), True))

    return schedule

def _parse_times(times, max_step, dt, start_time):
    """Input parsing of specified time steps or time interval. """
    if isinstance(times, int):
        if times < 0 or times > max_step:
            raise IndexError("Specified time is out of bound.")
        ret_times = np.array([times])
    elif isinstance(times, (slice, list)):
        try:
            ret_times = np.arange(max_step + 1)[times]
        except Exception as e:
            raise IndexError("Specified times are invalid or out of bound.") \
                from e
    elif isinstance(times, float):
        index = int(np.round((times-start_time)/dt))
        if index < 0 or index > max_step:
            raise IndexError("Specified time is out of bound.")
        ret_times = np.array([index])
    elif isinstance(times, tuple):
        assert len(times) == 2 and isinstance(times[0], float) \
            and isinstance(times[1], float), \
            "When specifying time interval, start and end must be floats."
        index_start = int(np.round((times[0] - start_time) / dt))
        if index_start < 0 or index_start > max_step:
            raise IndexError("Specified start time is out of bound.")
        index_end = int(np.round((times[1] - start_time) / dt))
        if index_end < 0 or index_end > max_step:
            raise IndexError("Specified end time is out of bound.")
        direction = 1 if index_start <= index_end else -1
        ret_times = np.arange(max_step + 1)[index_start:index_end:direction]
    else:
        raise TypeError("Parameters `times_a` and `times_b` must be either " \
            + "int, slice, list, or tuple.")
    return ret_times<|MERGE_RESOLUTION|>--- conflicted
+++ resolved
@@ -20,11 +20,6 @@
 import numpy as np
 from numpy import ndarray
 import tensornetwork as tn
-<<<<<<< HEAD
-=======
-from scipy.linalg import expm
-from scipy import integrate
->>>>>>> d4e277be
 from oqupy.system import TimeDependentSystemWithField
 
 from oqupy.config import NpDtype, INTEGRATE_EPSREL, SUBDIV_LIMIT
@@ -79,7 +74,6 @@
         Optional control operations.
     record_all: bool
         If `false` function only computes the final state.
-<<<<<<< HEAD
     subdiv_limit: int (default = config.SUBDIV_LIMIT)
         The maximum number of subdivisions used during the adaptive
         algorithm when integrating the system Liouvillian. If None
@@ -88,8 +82,6 @@
     liouvillian_epsrel: float (default = config.INTEGRATE_EPSREL)
         The relative error tolerance for the adaptive algorithm
         when integrating the system Liouvillian.
-=======
->>>>>>> d4e277be
     progress_type: str (default = None)
         The progress report type during the computation. Types are:
         {``silent``, ``simple``, ``bar``}. If `None` then
@@ -111,16 +103,8 @@
     num_envs = len(process_tensors)
 
     # -- prepare propagators --
-<<<<<<< HEAD
-    subdiv_limit = None
     propagators = system.get_propagators(dt, start_time, subdiv_limit,
                                        liouvillian_epsrel)
-=======
-    hamiltonian_epsrel = None # adaptive propagators not implemented
-    subdiv_limit = None
-    propagators = _get_propagators(system, dt, start_time, hamiltonian_epsrel,
-                                   subdiv_limit)
->>>>>>> d4e277be
 
     # -- prepare controls --
     def controls(step: int):
@@ -208,21 +192,12 @@
         start_time: Optional[float] = 0.0,
         control_list: Optional[List[Control]] = None,
         record_all: Optional[bool] = True,
-<<<<<<< HEAD
         subdiv_limit: Optional[int] = SUBDIV_LIMIT,
         liouvillian_epsrel: Optional[float] = INTEGRATE_EPSREL,
         progress_type: Optional[Text] = None) -> MeanFieldDynamics:
     """
     Compute each system and field dynamics for a MeanFieldSystem
-    (optional) process tensors for each system to account for their
-=======
-        epsrel: Optional[float] = INTEGRATE_EPSREL,
-        subdiv_limit: Optional[int] = SUBDIV_LIMIT,
-        progress_type: Optional[Text] = None) -> MeanFieldDynamics:
-    """
-    Compute each system and field dynamics for a MeanFieldSystem
     with (optional) process tensors for each system to account for their
->>>>>>> d4e277be
     interaction with their environment.
 
     Parameters
@@ -253,11 +228,7 @@
         algorithm when integrating the system Liouvillian. If None
         then the Liouvillian is not integrated but sampled twice to
         to construct the system propagators at each timestep.
-<<<<<<< HEAD
     liouvillian_epsrel: float (default = config.INTEGRATE_EPSREL)
-=======
-    hamiltonian_epsrel: float (default = config.INTEGRATE_EPSREL)
->>>>>>> d4e277be
         The relative error tolerance for the adaptive algorithm
         when integrating the system Liouvillian.
     progress_type: str (default = None)
@@ -280,16 +251,6 @@
             "Argument 'mean_field_system' must be an instance of " \
             "MeanFieldSystem."
 
-<<<<<<< HEAD
-    if initial_state_list is None:
-        initial_state_list = [None for system in mean_field_system.system_list]
-
-    if control_list is None:
-        control_list = [None for system in mean_field_system.system_list]
-
-    if process_tensor_list is None:
-        process_tensor_list = [None for system in mean_field_system.system_list]
-=======
     number_of_systems = len(mean_field_system.system_list)
     if initial_state_list is None:
         initial_state_list = [None] * number_of_systems
@@ -299,16 +260,11 @@
 
     if process_tensor_list is None:
         process_tensor_list = [None] * number_of_systems
->>>>>>> d4e277be
 
 
     # -- input parsing --
     # check that lengths of lists provided are consistent
-<<<<<<< HEAD
-    assert len(mean_field_system.system_list) == len(initial_state_list) \
-=======
     assert number_of_systems == len(initial_state_list) \
->>>>>>> d4e277be
             == len(control_list),\
                 f"The length of initial_state_list "\
                 f"({len(initial_state_list)}) and control_list "\
@@ -338,11 +294,7 @@
                               "record_all", "hs_dim"]
 
     # create dictionary for parsed parameters with each key being a parameter
-<<<<<<< HEAD
-    #corresponding to a relevant list as its value
-=======
     # corresponding to a relevant list as its value
->>>>>>> d4e277be
     parsed_parameters_dict = {}
     for i, parsed_parameter_name in enumerate(parsed_parameter_names):
         parsed_parameters_dict[parsed_parameter_name] = []
@@ -356,31 +308,15 @@
     num_envs_list = [len(process_tensors) for process_tensors
                      in parsed_parameters_dict["process_tensors"]]
 
-    # -- prepare propagators for each system --
-<<<<<<< HEAD
     propagators_list = [system.get_propagators(dt, start_time, subdiv_limit,
                                          liouvillian_epsrel)
-=======
-    propagators_list = [_get_propagators(system, dt, start_time, epsrel,
-                                         subdiv_limit)
->>>>>>> d4e277be
                         for system in parsed_parameters_dict["system"]]
 
     # -- prepare compute field --
     def compute_field(t: float, dt: float, state_list: List[ndarray],
-<<<<<<< HEAD
             field: complex, next_state_list: List[ndarray]):
 
         rk1 = mean_field_system.field_eom(t, state_list, field)
-=======
-            field: complex, next_state_list: Optional[List[ndarray]] = None):
-
-        #  perform first order Runge-Kutta calculation
-        rk1 = mean_field_system.field_eom(t, state_list, field)
-        if next_state_list is None:
-            return rk1 * dt
-        #  perform second order Runge-Kutta calculation
->>>>>>> d4e277be
         rk2 = mean_field_system.field_eom(t + dt, next_state_list,
                                           field + rk1 * dt)
         return field + dt * (rk1 + rk2) / 2
@@ -530,59 +466,6 @@
         times = start_time + np.arange(len(system_states_list))*dt
     else:
         times = [start_time + len(system_states_list)*dt]
-<<<<<<< HEAD
-=======
-
-    return MeanFieldDynamics(
-                times=list(times), system_states_list=system_states_list,
-                fields=field_list)
-
-def _get_propagators(
-        system, dt, start_time, epsrel, subdiv_limit):
-    """Prepare propagators according to system type and subdiv_limit"""
-    if isinstance(system, System):
-        first_step = expm(system.liouvillian()*dt/2.0)
-        second_step = expm(system.liouvillian()*dt/2.0)
-        def propagators(step: int):
-            return first_step, second_step
-    elif isinstance(system, TimeDependentSystem):
-        def propagators(step: int):
-            t = start_time + step * dt
-            first_step = expm(system.liouvillian(t+dt/4.0)*dt/2.0)
-            second_step = expm(system.liouvillian(t+dt*3.0/4.0)*dt/2.0)
-            return first_step, second_step
-    elif isinstance(system, TimeDependentSystemWithField):
-        if subdiv_limit is None:
-            def propagators(step: int, field: complex,
-                            field_derivative: complex):
-                t = start_time + step * dt
-                first_step = expm(system.liouvillian(t, t+dt/4.0,
-                    field, field_derivative)*dt/2.0)
-                second_step = expm(system.liouvillian(t, t+dt*3.0/4.0,
-                    field, field_derivative)*dt/2.0)
-                return first_step, second_step
-        else:
-            def propagators(step: int, field: complex,
-                            field_derivative: complex):
-                t = start_time + step * dt
-                liouvillian = lambda tau: system.liouvillian(t, tau,
-                        field, field_derivative)
-                first_step = expm(integrate.quad_vec(liouvillian,
-                                                     a=t,
-                                                     b=t+dt/2.0,
-                                                     epsrel=epsrel,
-                                                     limit=subdiv_limit)[0])
-                second_step = expm(integrate.quad_vec(liouvillian,
-                                                      a=t+dt/2.0,
-                                                      b=t+dt,
-                                                      epsrel=epsrel,
-                                                      limit=subdiv_limit)[0])
-                return first_step, second_step
-    else:
-        raise NotImplementedError("System type {} unknown".format(
-            system.__name__))
-    return propagators
->>>>>>> d4e277be
 
     return MeanFieldDynamics(
                 times=list(times), system_states_list=system_states_list,
